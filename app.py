--- conflicted
+++ resolved
@@ -10,32 +10,10 @@
 # Añadir backend/src al path de Python
 sys.path.insert(0, os.path.join(os.path.dirname(__file__), 'backend', 'src'))
 
-<<<<<<< HEAD
-# --- Inicializar Pipeline ---
-pipeline = LifeExpectancyPipeline()
-
-st.header("Cargando el Modelo y Preprocesador")
-if pipeline.model is None or pipeline.preprocessor is None:
-    st.warning("No se encontraron los archivos necesarios. Ejecuta el entrenamiento primero.")
-    st.stop()
-st.success("✅ Modelo y preprocesador cargados correctamente.")
-
-# --- Cargar datos para sliders ---
-# Detectar si estamos en Docker o localmente
-if os.path.exists("/app/data/clean_data.csv"):
-    # Estamos en Docker
-    DATA_PATH = "/app/data/clean_data.csv"
-    FEATURE_IMPORTANCE_PATH = "/app/models/feature_importance.csv"
-else:
-    # Estamos ejecutando localmente
-    DATA_PATH = "data/clean_data.csv"
-    FEATURE_IMPORTANCE_PATH = "models/feature_importance.csv"
-=======
 # --- MLOps modules ---
 from data_drift_monitor import DataDriftMonitor, create_streamlit_drift_dashboard
 from model_auto_replacement import ModelAutoReplacement, create_streamlit_auto_replacement_dashboard
 from ab_testing import ABTestingSystem
->>>>>>> 90b0326f
 
 # --- Feedback integration with error handling ---
 try:
@@ -58,29 +36,8 @@
     def save_feedback(input_data: dict, prediction: float, feedback_text: str = None):
         raise Exception(f"Feedback module error: {e}")
 
-<<<<<<< HEAD
-# --- Cargar top 5 features ---
-try:
-    feature_importance = pd.read_csv(FEATURE_IMPORTANCE_PATH)
-    top_features = feature_importance['feature'].head(5).tolist()
-except Exception as e:
-    st.error(f"No se pudo cargar feature_importance.csv: {e}")
-    st.stop()
-
-# --- Inputs del usuario ---
-user_input = {}
-for feature in top_features:
-    min_val = df_clean[feature].min()
-    max_val = df_clean[feature].max()
-    avg_val = df_clean[feature].mean()
-    user_input[feature] = st.slider(
-        f"Selecciona el valor para **{feature}**",
-        float(min_val), float(max_val), float(avg_val)
-    )
-=======
 # --- Streamlit config ---
 st.set_page_config(page_title="Life Expectancy MLOps Dashboard", layout="wide", page_icon="🧬")
->>>>>>> 90b0326f
 
 # --- Initialize pipeline and MLOps ---
 @st.cache_resource
@@ -230,23 +187,6 @@
             col1, col2, col3 = st.columns(3)
             col1.metric("Predicción", f"{prediction:.2f} años")
             
-<<<<<<< HEAD
-            if transformed is not None:
-                # Realizar predicción
-                prediction = pipeline.predict(transformed)
-                
-                # Verificar que la predicción no sea None
-                if prediction is None:
-                    st.error("❌ Error: No se pudo hacer la predicción. Verifica que el modelo esté cargado correctamente.")
-                else:
-                    # Manejar tanto arrays como escalares
-                    if isinstance(prediction, (list, np.ndarray)):
-                        final_prediction = prediction[0]
-                    else:
-                        final_prediction = prediction
-                    
-                    st.success(f"✅ Predicción completada: **{final_prediction:.2f} años**")
-=======
             country_avg = df_clean[df_clean['country']==user_input['country']]['life_expectancy'].mean()
             col2.metric("vs Promedio País", f"{prediction - country_avg:+.2f} años")
             
@@ -272,7 +212,6 @@
                             st.code(f"Error details: {str(e)}")
                     else:
                         st.warning("⚠️ Por favor, escribe algo en el campo de feedback antes de guardarlo")
->>>>>>> 90b0326f
             else:
                 st.info("ℹ️ La funcionalidad de feedback no está disponible en este momento")
                 st.caption("Para habilitar el feedback, verifica que backend/src/feedback_utils.py y db_connect.py estén configurados correctamente")
